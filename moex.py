import datetime
import pandas as pd
import requests

from traceback import format_exc
from config import logger, MOEX_TOKEN_PATH


def _fmt_date(date):
    return date.strftime('%Y-%m-%d')


def _history_price_range(ticker, date_to, date_from, columns, engine, market,
                  boardid, trading_session, headers, timeout: int=10) -> pd.DataFrame:
    """Supporting internal function for history_price_range func"""
    url = f'https://iss.moex.com/iss/history/engines/{engine}/markets/{market}/securities/'
    url += f'{ticker}.json?from={_fmt_date(date_from)}&tradingsession={trading_session}'
    url += f'&till={_fmt_date(date_to)}'
    resp = _safe_query(url, headers)

    if resp is None:
        logger.error("Safe query returned None while parsing quotes for %s from %s to %s" %
                     (ticker, _fmt_date(date_from), _fmt_date(date_to)))
        return None
    elif resp.status_code != 200:
        logger.error("Error %i occurred while parsing quotes for %s from %s to %s" %
                     (resp.status_code, ticker, _fmt_date(date_from), _fmt_date(date_to)))
        return None

    resp = resp.json()['history']

    df = pd.DataFrame(resp['data'], columns=resp['columns'])
    df['TRADEDATE'] = pd.to_datetime(df['TRADEDATE'], format='%Y-%m-%d')
    df = df.loc[
            (df['BOARDID'] == boardid) &
            (df['TRADEDATE'].dt.date.between(date_from, date_to)),
            columns
        ].reset_index(drop=True)
    logger.debug("Intermediate dataframe for %s from %s to %s: \n%s" %
                 (ticker, _fmt_date(date_from), _fmt_date(date_to), df))

    return df


def _is_token_granted(response_headers: dict) -> bool:
    response_headers = dict(response_headers)
    if response_headers.get('X-MicexPassport-Marker', 'denied') != 'granted':
        return False
    return True


def _read_token(path: str='../common_data/moex_token.txt'):
    try:
        with open(path) as fin:
            return fin.read().strip()
    except:
        logger.error("Failed to load token from %s:\n %s" % (path, format_exc()))


def _safe_query(url: str, moex_token: str=None, timeout: int=10):
<<<<<<< HEAD
    headers = dict()
    try:
        moex_token = _read_token()
        print(moex_token)
        headers = {"Cookie": f'MicexPassportCert={moex_token}'}
    except FileNotFoundError:
        pass
=======
    if moex_token is None:
        moex_token = _read_token(MOEX_TOKEN_PATH)
    headers = {"Cookie": f'MicexPassportCert={moex_token}'}

>>>>>>> 87d21c7c
    for _ in range(2):
        try:
            resp = requests.get(url, headers=headers, timeout=timeout)
            return resp
        except:
            logger.debug("Safe query error:\n%s" % format_exc())
            logger.debug("Request URL: %s" % url)
            logger.debug("Request headers: %s" % headers)
            continue


def _upd_token(prev_token: str) -> str:
    url = "https://iss.moex.com/iss/engines/stock/markets/shares/securities/SBER.json"
    headers = {"Cookie": f'MicexPassportCert={prev_token}'}
    for _ in range(5):
        response = requests.get(url, headers=headers)
        text = dict(response.headers).get('Set-Cookie')
        if text is None or 'MicexPassportCert=' not in text:
            continue
        idx1 = text.find("MicexPassportCert=") + len("MicexPassportCert=")
        idx2 = text[idx1:].find('; ')
        new_token = text[idx1:(idx1+idx2)]
        _write_token(new_token, path=MOEX_TOKEN_PATH)
        return new_token
    logger.warning("Failed to get updated MOEX token")
    return None


def _write_token(token: str,
                 path: str='../common_data/moex_token.txt'):
    try:
        with open(path, 'w') as fout:
            fout.write(token)
    except:
        logger.error("Failed to write token to %s: \n%s" % (path, format_exc()))


def capitalization(ticker: str,
                  engine: str='stock',
                  market: str='shares',
                  boardid: str='TQBR'):
    url = f'https://iss.moex.com/iss/engines/{engine}'
    url += f'/markets/{market}/securities/{ticker}.json'

    resp = _safe_query(url)

    if resp is None or resp.status_code != 200:
        logger.error("Safe query returned None while parsing capitalization for %s" % ticker)
        return None
    elif resp.status_code != 200:
        logger.error("Error %i occurred while parsing capitalization for %s" % (resp.status_code, ticker))
        return None

    resp = resp.json()['marketdata']
    df = pd.DataFrame(resp['data'], columns=resp['columns'])

    if len(df) > 0:
        cap = df.loc[df['BOARDID'] == boardid, 'ISSUECAPITALIZATION'].values[0]
        logger.debug("Parsed %s capitalization: %s" % (ticker, cap))
        return cap
    else:
        logger.error("Capitalization parser: parsed dataframe appears to be empty")
        return None


def history_price_range(ticker: str, date_to: datetime.date,
                 date_from: datetime.date=None,
                 columns=['TRADEDATE', 'OPEN', 'HIGH', 'LOW', 'CLOSE', 'VOLUME'],
                 engine: str='stock',
                 market: str='shares',
                 boardid: str='TQBR',
                 headers: dict=None,
                 trading_session=3,
                 correct_from_date: bool=False
                 ) -> pd.DataFrame:
    """
    Returns DataFrame with daily quotes for all trading days for the {ticker}

    Parameters:
        ticker: str
        date_to: datetime.date
            Last date of parsing interval. Note that if date_to is not a trade day
            then function returns data for nearest trade day in the past
        date_from: datetime.date
            First date of parsing interval. If None, then function will return data
            for last 50 calendar days (not trading days!)
        columns: list from
            ['BOARDID', 'TRADEDATE', 'SHORTNAME', 'SECID', 'NUMTRADES', 'VALUE',
           'OPEN', 'LOW', 'HIGH', 'LEGALCLOSEPRICE', 'WAPRICE', 'CLOSE', 'VOLUME',
           'MARKETPRICE2', 'MARKETPRICE3', 'ADMITTEDQUOTE', 'MP2VALTRD',
           'MARKETPRICE3TRADESVALUE', 'ADMITTEDVALUE', 'WAVAL', 'TRADINGSESSION']
            order and names of columns to return
        engine: str from ['stock', ...]
            Use 'stock' for getting data about RTSI index and stocks
        market: str from ['shares', 'index']
            Use index if you want to get data for RTSI index as example
        boardid: str from ['TQBR', 'RTSI']
            TQBR - stock, RTSI - RTS index
        headers: dict
            for request adjustment
        trading_session: int from [1, 2, 3]
            1 - main daytime session, 2 - evening session, 3 - both
        correct_from_date: bool
            By default if date_from is not a trade day, function will return data from NEXT
            trade day up to date_to
            If the parameter equals {True}, then function will return data from PREVIOUS trade
            day as well to take into account, for example, correct close price for date_from
    Examples:
        history_price_range('SBER', datetime.date(2021, 5, 4));
        history_price_range('MOEX', datetime.date(2021, 5, 4), datetime.date(2021, 1, 4))
    """
    one_row = False
    if date_from is None:
        one_row = True
        current_date_from = date_to - datetime.timedelta(days=50)
    else:
        current_date_from = date_from

    n_days = (date_to - current_date_from).days
    parse_times = n_days // 50
    if n_days % 50 != 0: parse_times += 1

    result_df = pd.DataFrame(columns=columns)

    for _ in range(parse_times):
        date_to = current_date_from + datetime.timedelta(days=50)

        df = _history_price_range(ticker, date_to, current_date_from, columns,
                           engine, market, boardid, trading_session, headers)

        if df is not None:
            result_df = pd.concat([result_df, df], ignore_index=True)
        else:
            break

        current_date_from = current_date_from + datetime.timedelta(days=50)

    if one_row:
        return result_df.tail(1)

    if correct_from_date and date_from < result_df.loc[0, 'TRADEDATE']:
        date_to = date_from
        date_from = date_from - datetime.timedelta(days=50)
        df = _history_price_range(ticker, date_to, date_from, columns,
                           engine, market, boardid, trading_session, headers)
        df = df.tail(1)
        result_df = pd.concat([df, result_df], ignore_index=True)

    logger.debug("Final dataframe for %s from %s to %s: \n%s" %
                 (ticker, _fmt_date(date_from), _fmt_date(date_to), result_df))
    return result_df.reset_index(drop=True)


def orderbook(ticker,
              moex_token: str=None,
              depth: int=10,
              engine: str='stock',
              market: str='shares',
              boardid: str='TQBR',
              columns: list=['SECID', 'BUYSELL', 'PRICE', 'QUANTITY', 'UPDATETIME']
              ) -> pd.DataFrame:
    """
    Return DataFrame with orderbook

    Parameters:
        ticker: str
        moex_token: str
            MOEX token auth is required for orderbook data downloading
        depth: int from {1, ... 10}
            number of rows with buy/sell orders
        engine: str
        market: str
        boardid: str
        columns: list

    Examples:
        df = orderbook('MOEX', moex_token='your_token', depth=5)
    """
    url = f'https://iss.moex.com/iss/engines/{engine}'
    url += f'/markets/{market}/securities/{ticker}/orderbook.json'

    resp = _safe_query(url, moex_token=moex_token)

    if resp is None or resp.status_code != 200:
        logger.error("Safe query returned None while parsing orderbook for %s" % ticker)
        return None
    elif resp.status_code != 200:
        logger.error("Error %i occurred while parsing orderbook for %s" % (resp.status_code, ticker))
        return None

    if not _is_token_granted(resp.headers):
        logger.warning("Orderbook parser: token appears to be invalid")

    resp = resp.json()['orderbook']

    try:
        df = pd.DataFrame(resp['data'], columns=resp['columns'])
        df = df.loc[df['BOARDID'] == boardid, columns]
        df['UPDATETIME'] = datetime.datetime.now()
        df.reset_index(inplace=True, drop=True)
        df = df.iloc[
            int((df.shape[0] / 2) - depth):
            int(df.shape[0] / 2 + depth)
        ]
        if df.shape[0] == 0:
            logger.warning("%s orderbook appears to be empty" % ticker)
            return None
        logger.debug("%s orderbook:\n%s" % (ticker, df))
        return df
    except:
        logger.error("Failed to parse orderbook for %s:\n%s" % (ticker, format_exc()))
        return None


def realtime_price(ticker: str, moex_token: str=None,
                   engine: str='stock',
                   market: str='shares',
                   boardid: str='TQBR',
                   columns: list=["UPDATETIME", "SECID", "LAST",
                                  "VOLTODAY", 'ISSUECAPITALIZATION'],
                   ) -> pd.DataFrame:
    """
    Returns: DataFrame with single row - latest price and some other data
    specified in {colunms} parameter
    """
    url = f'https://iss.moex.com/iss/engines/{engine}/markets/{market}'
    url += f'/securities/{ticker}.json'
    resp = _safe_query(url, moex_token)

    if resp is None or resp.status_code != 200:
        logger.error("Safe query returned None while parsing realtime price for %s" % ticker)
        return None
    elif resp.status_code != 200:
        logger.error("Error %i occurred while parsing realtime price for %s" % (resp.status_code, ticker))
        return None

    if not _is_token_granted(resp.headers):
        logger.warning("Realtime price parser: token appears to be invalid")

    resp = resp.json()['marketdata']
    df = pd.DataFrame(resp['data'], columns=resp['columns'])
    logger.debug("%s realtime quotes:\n%s" % (ticker, df))
    return df.loc[df['BOARDID'] == boardid, columns].reset_index(drop=True)


def trades(ticker: str,
           moex_token: str,
           engine: str='stock',
           market: str='shares',
           columns: list=[
                   'TRADENO', 'TRADETIME', 'SECID',
                   'PRICE', 'QUANTITY', 'VALUE', 'BUYSELL',
                   'TRADINGSESSION']):
    """Returns all trades made during previous trade day"""
    base_url = f'https://iss.moex.com/iss/engines/{engine}'
    base_url += f'/markets/{market}/securities/{ticker}/trades.json'
    additional = ''
    first_trade_num = None
    result_df = None
    while True:
        try:
            resp = _safe_query(base_url + additional, moex_token)
            if resp is None:
                return None
            if not _is_token_granted(resp.headers):
                logger.warning("Trades parser: token appears to be invalid")
            resp = resp.json()['trades']
            if result_df is None:
                result_df = pd.DataFrame(resp['data'], columns=resp['columns'])
            else:
                cur_df = pd.DataFrame(resp['data'], columns=resp['columns'])
                if len(cur_df) == 0 or cur_df.loc[0, 'TRADENO'] == first_trade_num:
                    return result_df.loc[:, columns]
                result_df = pd.concat([result_df, cur_df], ignore_index=True)
                first_trade_num = result_df.loc[0, 'TRADENO']
            if len(result_df) == 0:
                break
            last_trade_no = result_df.loc[len(result_df) - 1, 'TRADENO']
            additional = f'?tradeno={last_trade_no}&next_trade=1'
        except:
            logger.warning("Error while parsing trades for %s:\n%s" % (ticker, format_exc()))<|MERGE_RESOLUTION|>--- conflicted
+++ resolved
@@ -58,20 +58,10 @@
 
 
 def _safe_query(url: str, moex_token: str=None, timeout: int=10):
-<<<<<<< HEAD
-    headers = dict()
-    try:
-        moex_token = _read_token()
-        print(moex_token)
-        headers = {"Cookie": f'MicexPassportCert={moex_token}'}
-    except FileNotFoundError:
-        pass
-=======
     if moex_token is None:
         moex_token = _read_token(MOEX_TOKEN_PATH)
     headers = {"Cookie": f'MicexPassportCert={moex_token}'}
 
->>>>>>> 87d21c7c
     for _ in range(2):
         try:
             resp = requests.get(url, headers=headers, timeout=timeout)
